--- conflicted
+++ resolved
@@ -378,122 +378,6 @@
             rm -f bastion_key.pem
             exit 1
           fi
-<<<<<<< HEAD
-        else
-          echo "ℹ️ 테이블이 이미 존재합니다. 스키마 적용을 건너뜁니다."
-        fi
-        
-        # 정리 작업
-        echo "🧹 정리 작업 중..."
-        kill $SSH_PID 2>/dev/null
-        rm -f bastion_key.pem
-        
-        echo "✅ 데이터베이스 스키마 작업 완료"
-    
-    # ===============================================
-    # kubectl 설치 및 EKS 연결
-    # ===============================================
-    - name: Install kubectl
-      uses: azure/setup-kubectl@v3
-      with:
-        version: 'v1.28.0'
-    
-    - name: Update kubeconfig for EKS
-      run: |
-        echo "🔧 EKS 클러스터 kubeconfig 업데이트 중..."
-        
-        # 현재 AWS 자격 증명 확인
-        echo "🔍 현재 AWS 자격 증명 확인..."
-        aws sts get-caller-identity
-        
-        # EKS 클러스터 이름 조회 (여러 방법 시도)
-        echo "🔍 EKS 클러스터 조회 중..."
-        
-        # 방법 1: 클러스터 목록에서 첫 번째 조회
-        EKS_CLUSTER_NAME=$(aws eks list-clusters --query 'clusters[0]' --output text 2>/dev/null || echo "")
-        
-        # 방법 2: 특정 이름으로 조회
-        if [ -z "$EKS_CLUSTER_NAME" ] || [ "$EKS_CLUSTER_NAME" == "None" ]; then
-          EKS_CLUSTER_NAME="walb-eks-cluster"
-          echo "기본 클러스터 이름 사용: $EKS_CLUSTER_NAME"
-        fi
-        
-        # 클러스터 존재 확인
-        if ! aws eks describe-cluster --name "$EKS_CLUSTER_NAME" --region ${{ secrets.AWS_REGION }} >/dev/null 2>&1; then
-          echo "❌ EKS 클러스터 '$EKS_CLUSTER_NAME'를 찾을 수 없습니다."
-          echo "사용 가능한 클러스터 목록:"
-          aws eks list-clusters --region ${{ secrets.AWS_REGION }}
-          exit 1
-        fi
-        
-        echo "✅ EKS 클러스터: $EKS_CLUSTER_NAME"
-        echo "EKS_CLUSTER_NAME=$EKS_CLUSTER_NAME" >> $GITHUB_ENV
-        
-        # 클러스터 상태 확인
-        CLUSTER_STATUS=$(aws eks describe-cluster --name "$EKS_CLUSTER_NAME" --region ${{ secrets.AWS_REGION }} --query 'cluster.status' --output text)
-        echo "클러스터 상태: $CLUSTER_STATUS"
-        
-        if [ "$CLUSTER_STATUS" != "ACTIVE" ]; then
-          echo "❌ 클러스터가 ACTIVE 상태가 아닙니다: $CLUSTER_STATUS"
-          exit 1
-        fi
-        
-        # kubeconfig 업데이트 (상세 로그 포함)
-        echo "🔧 kubeconfig 업데이트 중..."
-        aws eks update-kubeconfig --region ${{ secrets.AWS_REGION }} --name "$EKS_CLUSTER_NAME" --verbose
-        
-        # kubeconfig 파일 확인
-        echo "📋 kubeconfig 파일 내용:"
-        cat ~/.kube/config
-        
-        # AWS CLI 버전 확인
-        echo "🔍 AWS CLI 버전:"
-        aws --version
-        
-        # kubectl 버전 확인
-        echo "🔍 kubectl 버전:"
-        kubectl version --client
-        
-        # 클러스터 연결 테스트 (자세한 오류 정보 포함)
-        echo "🔍 클러스터 연결 테스트..."
-        if ! kubectl cluster-info --request-timeout=30s; then
-          echo "❌ kubectl cluster-info 실패. 추가 진단 정보:"
-          
-          # kubectl 설정 확인
-          echo "kubectl 설정 확인:"
-          kubectl config view
-          
-          # 현재 컨텍스트 확인
-          echo "현재 컨텍스트:"
-          kubectl config current-context
-          
-          # 클러스터 엔드포인트 직접 테스트
-          CLUSTER_ENDPOINT=$(aws eks describe-cluster --name "$EKS_CLUSTER_NAME" --region ${{ secrets.AWS_REGION }} --query 'cluster.endpoint' --output text)
-          echo "클러스터 엔드포인트: $CLUSTER_ENDPOINT"
-          
-          # IAM 역할과 RBAC 매핑 확인
-          echo "EKS 클러스터의 aws-auth ConfigMap 확인이 필요할 수 있습니다."
-          exit 1
-        fi
-        
-        echo "🔍 노드 상태 확인..."
-        kubectl get nodes --show-labels
-    
-    # ===============================================
-    # Kubernetes 매니페스트 파일 생성
-    # ===============================================
-    - name: Generate Kubernetes manifests
-      run: |
-        echo "📝 Kubernetes 매니페스트 생성 중..."
-        
-        # Namespace 생성
-        cat <<EOF > namespace.yaml
-        apiVersion: v1
-        kind: Namespace
-        metadata:
-          name: ${{ env.PROJECT_NAME }}
-          labels:
-=======
 
           echo "✅ 데이터베이스 연결 성공"
 
@@ -684,7 +568,6 @@
           apiVersion: v1
           kind: Namespace
           metadata:
->>>>>>> dfb29512
             name: ${{ env.PROJECT_NAME }}
         EOF
         
@@ -743,169 +626,6 @@
             metadata:
               labels:
                 app: ${{ env.PROJECT_NAME }}-app
-<<<<<<< HEAD
-            spec:
-              serviceAccountName: ${{ env.PROJECT_NAME }}-service-account
-              containers:
-              - name: php-app
-                image: ${{ steps.build-image.outputs.image }}
-                ports:
-                - containerPort: 80
-                  name: http
-                envFrom:
-                - configMapRef:
-                    name: ${{ env.PROJECT_NAME }}-config
-                - secretRef:
-                    name: ${{ env.PROJECT_NAME }}-secret
-                livenessProbe:
-                  httpGet:
-                    path: /healthcheck.php
-                    port: 80
-                  initialDelaySeconds: 60
-                  periodSeconds: 30
-                  timeoutSeconds: 10
-                readinessProbe:
-                  httpGet:
-                    path: /healthcheck.php
-                    port: 80
-                  initialDelaySeconds: 30
-                  periodSeconds: 10
-                  timeoutSeconds: 5
-                resources:
-                  requests:
-                    memory: "256Mi"
-                    cpu: "250m"
-                  limits:
-                    memory: "512Mi"
-                    cpu: "500m"
-                securityContext:
-                  runAsNonRoot: false
-                  allowPrivilegeEscalation: false
-                  readOnlyRootFilesystem: false
-        EOF
-        
-        # Service 생성
-        cat <<EOF > service.yaml
-        apiVersion: v1
-        kind: Service
-        metadata:
-          name: ${{ env.PROJECT_NAME }}-service
-          namespace: ${{ env.PROJECT_NAME }}
-          labels:
-            app: ${{ env.PROJECT_NAME }}-app
-        spec:
-          type: ClusterIP
-          ports:
-          - port: 80
-            targetPort: 80
-            protocol: TCP
-            name: http
-          selector:
-            app: ${{ env.PROJECT_NAME }}-app
-        EOF
-        
-        # ServiceAccount 생성 (IRSA용)
-        cat <<EOF > serviceaccount.yaml
-        apiVersion: v1
-        kind: ServiceAccount
-        metadata:
-          name: ${{ env.PROJECT_NAME }}-service-account
-          namespace: ${{ env.PROJECT_NAME }}
-          annotations:
-            eks.amazonaws.com/role-arn: arn:aws:iam::${{ secrets.AWS_ACCOUNT_ID }}:role/walb-app-eks-app-role
-        EOF
-        
-        echo "✅ 매니페스트 파일 생성 완료"
-    
-    # ===============================================
-    # EKS에 애플리케이션 배포 (main 브랜치일 때만)
-    # ===============================================
-    - name: Deploy to EKS
-      if: github.ref == 'refs/heads/main' && github.event_name == 'push'
-      run: |
-        echo "🚀 EKS에 애플리케이션 배포 중..."
-        
-        # Namespace 먼저 생성
-        kubectl apply -f namespace.yaml
-        
-        # 나머지 리소스 배포
-        kubectl apply -f serviceaccount.yaml
-        kubectl apply -f configmap.yaml
-        kubectl apply -f secret.yaml
-        kubectl apply -f deployment.yaml
-        kubectl apply -f service.yaml
-        
-        echo "⏳ 배포 완료 대기 중..."
-        kubectl rollout status deployment/${{ env.PROJECT_NAME }}-app -n ${{ env.PROJECT_NAME }} --timeout=300s
-    
-    # ===============================================
-    # 배포 결과 확인
-    # ===============================================
-    - name: Verify Deployment
-      run: |
-        kubectl get pods -n walb-app
-        kubectl get services -n walb-app
-        
-        # 로그 확인 (타임아웃 방지)
-        kubectl wait --for=condition=ready pod -l app=walb-app -n walb-app --timeout=300s
-        
-        # 직접 로그 대신 Pod 상태 확인
-        kubectl describe deployment walb-app-app -n walb-app
-        
-        # 로그는 선택적으로만 시도
-        if kubectl logs -n walb-app deployment/walb-app-app --tail=10 --timeout=30s; then
-          echo "Logs retrieved successfully"
-        else
-          echo "Log retrieval timed out, but deployment status checked above"
-        fi
-    
-    # ===============================================
-    # LoadBalancer 설정 확인 및 접속 URL 제공
-    # ===============================================
-    - name: Get Application URL
-      if: success() && github.ref == 'refs/heads/main' && github.event_name == 'push'
-      run: |
-        echo "🔗 애플리케이션 접속 정보 확인 중..."
-        
-        # ALB 정보 확인
-        ALB_DNS=$(aws elbv2 describe-load-balancers --query 'LoadBalancers[?contains(LoadBalancerName, `walb-app`)].DNSName' --output text 2>/dev/null || echo "")
-        
-        if [ -n "$ALB_DNS" ]; then
-          echo "🌐 애플리케이션 접속 URL: http://$ALB_DNS"
-        else
-          echo "ℹ️ LoadBalancer DNS를 찾을 수 없습니다. kubectl port-forward를 사용하세요:"
-          echo "kubectl port-forward -n ${{ env.PROJECT_NAME }} svc/${{ env.PROJECT_NAME }}-service 8080:80"
-        fi
-    
-    # ===============================================
-    # 배포 완료 알림
-    # ===============================================
-    - name: Application Deployment Notification
-      if: success() && github.ref == 'refs/heads/main' && github.event_name == 'push'
-      run: |
-        echo "🎉 PHP 애플리케이션 배포 완료!"
-        echo "프로젝트: ${{ env.PROJECT_NAME }}"
-        echo "이미지: ${{ steps.build-image.outputs.image }}"
-        echo "클러스터: ${{ env.EKS_CLUSTER_NAME }}"
-        echo "네임스페이스: ${{ env.PROJECT_NAME }}"
-        echo "데이터베이스: ${{ env.RDS_ENDPOINT }}"
-        echo "커밋: ${{ github.sha }}"
-        echo "배포 시간: $(date)"
-        
-        # 배포된 서비스 정보 출력
-        kubectl get all -n ${{ env.PROJECT_NAME }}
-
-    # ===============================================
-    # 배포 실패 시 롤백
-    # ===============================================
-    - name: Rollback on failure
-      if: failure() && github.ref == 'refs/heads/main' && github.event_name == 'push'
-      run: |
-        echo "❌ 배포 실패 - 이전 버전으로 롤백 중..."
-        kubectl rollout undo deployment/${{ env.PROJECT_NAME }}-app -n ${{ env.PROJECT_NAME }} || true
-        kubectl rollout status deployment/${{ env.PROJECT_NAME }}-app -n ${{ env.PROJECT_NAME }} --timeout=300s || true
-        echo "✅ 롤백 시도 완료"
-=======
             template:
               metadata:
                 labels:
@@ -1176,5 +896,4 @@
           echo "❌ 배포 실패 - 이전 버전으로 롤백 중..."
           kubectl rollout undo deployment/${{ env.PROJECT_NAME }}-app -n ${{ env.PROJECT_NAME }} || true
           kubectl rollout status deployment/${{ env.PROJECT_NAME }}-app -n ${{ env.PROJECT_NAME }} --timeout=300s || true
-          echo "✅ 롤백 시도 완료"
->>>>>>> dfb29512
+          echo "✅ 롤백 시도 완료"