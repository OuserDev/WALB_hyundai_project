--- conflicted
+++ resolved
@@ -1,4 +1,3 @@
-<<<<<<< HEAD
 # 4.operation/4_8_instance_logging.py
 def check():
     """
@@ -9,27 +8,12 @@
     print("  └─ CloudWatch 콘솔의 로그 그룹 목록에 EC2 인스턴스 관련 로그(예: /var/log/messages)가 수집되고 있는지 확인하세요.")
     return True
 
-def fix(manual_check_required):
-    """
-    [4.8] 인스턴스 로깅 설정 조치 (수동 조치 안내)
-    """
-    if not manual_check_required: return
-=======
-# def check():
-#     """
-#     [4.8] 인스턴스 로깅 설정 (수동 점검 안내)
-#     """
-#     print("[INFO] 4.8 인스턴스 로깅 설정 체크 중...")
-#     print("[ⓘ MANUAL] EC2 인스턴스 내부의 로그 설정은 자동 점검이 불가능합니다.")
-#     print("  └─ CloudWatch 콘솔의 로그 그룹 목록에 EC2 인스턴스 관련 로그(예: /var/log/messages)가 수집되고 있는지 확인하세요.")
-#     return True
 
 # def fix(manual_check_required):
 #     """
 #     [4.8] 인스턴스 로깅 설정 조치 (수동 조치 안내)
 #     """
 #     if not manual_check_required: return
->>>>>>> 40afe7b0
         
 #     print("[FIX] 4.8 EC2 인스턴스 로깅 설정 가이드입니다.")
 #     print("  └─ 1. EC2 인스턴스에 CloudWatch Logs Agent를 전송할 수 있는 IAM 역할(CloudWatchAgentServerPolicy)을 연결합니다.")
@@ -83,10 +67,5 @@
 
 # 실행 entry point
 if __name__ == "__main__":
-<<<<<<< HEAD
     required = check()
-    fix(required)
-    
-=======
-    check()
->>>>>>> 40afe7b0
+    fix(required)