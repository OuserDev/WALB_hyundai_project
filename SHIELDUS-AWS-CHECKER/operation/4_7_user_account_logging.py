# 4.operation/4_7_user_access_logging.py
import boto3
from botocore.exceptions import ClientError
from datetime import datetime, timezone
import json
<<<<<<< HEAD
=======

>>>>>>> 40afe7b0

def check():
    """
    [4.7] AWS 사용자 계정 접근 로깅 설정
    - 멀티 리전 + 관리 이벤트 포함한 CloudTrail 추적이 하나라도 존재하는지 점검
    """
    print("[INFO] 4.7 사용자 계정 접근 로깅 설정 체크 중...")
    cloudtrail = boto3.client('cloudtrail')
    trails_with_mgmt_events = []

    try:
        trails = cloudtrail.describe_trails()['trailList']
        for trail in trails:
            name = trail['Name']
            is_multi = trail.get('IsMultiRegionTrail')
            is_logging = cloudtrail.get_trail_status(Name=name).get('IsLogging')

            try:
                selectors = cloudtrail.get_event_selectors(TrailName=name).get('EventSelectors', [])
                has_mgmt = any(sel.get('IncludeManagementEvents') for sel in selectors)
            except:
                has_mgmt = False

            if is_multi and is_logging and has_mgmt:
                trails_with_mgmt_events.append(name)

        if trails_with_mgmt_events:
            print("[✓ COMPLIANT] 4.7 조건을 만족하는 CloudTrail 추적이 존재합니다.")
            for t in trails_with_mgmt_events:
                print(f"  ├─ {t}")
            return True
        else:
            print("[⚠ WARNING] 4.7 조건을 만족하는 CloudTrail이 존재하지 않습니다.")
            return False

    except ClientError as e:
        print(f"[ERROR] CloudTrail 조회 중 오류 발생: {e}")
        return False


def fix():
    """
    [4.7] AWS 사용자 계정 접근 로깅 설정 조치
    - 멀티 리전 + 관리 이벤트 포함 CloudTrail 자동 생성
    - S3 버킷도 함께 생성 (timestamp 포함 이름), 정책 포함
    """
    cloudtrail = boto3.client('cloudtrail')
    s3 = boto3.client('s3')
    sts = boto3.client('sts')

    account_id = sts.get_caller_identity()['Account']
    region = boto3.session.Session().region_name
    timestamp = datetime.now(timezone.utc).strftime('%Y%m%d%H%M%S')

    trail_name = f'project2-management-trail-{timestamp}'
    bucket_name = f'cloudtrail-logs-project2-{timestamp}'

    print(f"[INFO] S3 버킷 생성 중: {bucket_name}")
    try:
        s3.create_bucket(
            Bucket=bucket_name,
            CreateBucketConfiguration={'LocationConstraint': region}
        )
        print("  └─ 생성 완료")

        policy = {
            "Version": "2012-10-17",
            "Statement": [
                {
                    "Sid": "AWSCloudTrailAclCheck",
                    "Effect": "Allow",
                    "Principal": {"Service": "cloudtrail.amazonaws.com"},
                    "Action": "s3:GetBucketAcl",
                    "Resource": f"arn:aws:s3:::{bucket_name}"
                },
                {
                    "Sid": "AWSCloudTrailWrite",
                    "Effect": "Allow",
                    "Principal": {"Service": "cloudtrail.amazonaws.com"},
                    "Action": "s3:PutObject",
                    "Resource": f"arn:aws:s3:::{bucket_name}/AWSLogs/{account_id}/*",
                    "Condition": {
                        "StringEquals": {
                            "s3:x-amz-acl": "bucket-owner-full-control"
                        }
                    }
                }
            ]
        }

        s3.put_bucket_policy(Bucket=bucket_name, Policy=json.dumps(policy))
        print("  └─ S3 버킷 정책 설정 완료")

    except ClientError as e:
        print(f"  └─ [ERROR] S3 버킷 생성 또는 정책 설정 실패: {e}")
        return

    try:
        print(f"[INFO] CloudTrail 추적 생성 중: {trail_name}")
        cloudtrail.create_trail(
            Name=trail_name,
            S3BucketName=bucket_name,
            IsMultiRegionTrail=True,
            IncludeGlobalServiceEvents=True
        )

        cloudtrail.start_logging(Name=trail_name)

        cloudtrail.put_event_selectors(
            TrailName=trail_name,
            EventSelectors=[{
                'ReadWriteType': 'All',
                'IncludeManagementEvents': True,
                'DataResources': []
            }]
        )

        print(f"[SUCCESS] 멀티 리전 CloudTrail '{trail_name}' 생성 완료 (관리 이벤트 포함)")
    except ClientError as e:
        print(f"[ERROR] CloudTrail 생성 실패: {e}")


if __name__ == "__main__":
    if not check():
        fix()<|MERGE_RESOLUTION|>--- conflicted
+++ resolved
@@ -1,12 +1,8 @@
-# 4.operation/4_7_user_access_logging.py
+#  4.operation/4_7_user_access_logging.py
 import boto3
 from botocore.exceptions import ClientError
 from datetime import datetime, timezone
 import json
-<<<<<<< HEAD
-=======
-
->>>>>>> 40afe7b0
 
 def check():
     """
